--- conflicted
+++ resolved
@@ -22,11 +22,7 @@
   HorarioSemanal,
   MiPerfil,
   LandingPage,
-<<<<<<< HEAD
-  EditarActividad
-=======
   Usuarios
->>>>>>> 00c4ba0d
 } from './pages';
 import EntregasPage from './pages/Entregas/EntregasPage';
 import './App.css';
