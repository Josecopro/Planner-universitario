import React, { useState, useEffect } from 'react';
import { activitiesApi } from '../../services/api';
import './Actividades.scss';
import { Link } from 'react-router-dom';
import CalificarEntregas from '../../components/CalificarEntregas/CalificarEntregas';

const Actividades = () => {
  const [searchTerm, setSearchTerm] = useState('');
  const [filterStatus, setFilterStatus] = useState('all');
  const [filterPriority, setFilterPriority] = useState('all');
  const [filterSubject, setFilterSubject] = useState('all');
  const [sortBy, setSortBy] = useState('dueDate');
  
  const [activities, setActivities] = useState([]);
  const [loading, setLoading] = useState(true);
  const [error, setError] = useState(null);
  const [mutationLoading, setMutationLoading] = useState(false);
  
<<<<<<< HEAD
  // Estados para el modal de edición
  const [showEditModal, setShowEditModal] = useState(false);
  const [editingActivity, setEditingActivity] = useState(null);
  const [editFormData, setEditFormData] = useState({});
  const [gruposDisponibles, setGruposDisponibles] = useState([]);
=======
  // Estado para ver detalles de actividad
  const [selectedActivity, setSelectedActivity] = useState(null);
  const [activeTab, setActiveTab] = useState('info'); // 'info' o 'entregas'
  
  // Estado para editar actividad
  const [editingActivity, setEditingActivity] = useState(null);
  const [editFormData, setEditFormData] = useState({
    titulo: '',
    descripcion: '',
    fecha_entrega: '',
    hora_entrega: '',
    tipo: 'Tarea',
    prioridad: 'Media',
    porcentaje: ''
  });
  const [editErrors, setEditErrors] = useState({});
>>>>>>> 00c4ba0d

  useEffect(() => {
    loadActivities();
    loadGruposProfesor();
  }, []);

  const loadActivities = async () => {
    try {
      setLoading(true);
      setError(null);

      // Obtener correo del profesor desde localStorage
      const userStr = localStorage.getItem('user');
      if (!userStr) {
        throw new Error('No se encontró información del usuario');
      }

      const user = JSON.parse(userStr);
      const correo = user.correo;

      console.log('📧 Correo del profesor:', correo);

      // Cargar actividades del profesor
      const data = await activitiesApi.getByProfesor(correo);
      setActivities(data);
      
      console.log('✅ Actividades cargadas:', data);
    } catch (err) {
      console.error('❌ Error al cargar actividades:', err);
      setError(err);
    } finally {
      setLoading(false);
    }
  };

  const loadGruposProfesor = async () => {
    try {
      const userStr = localStorage.getItem('user');
      if (!userStr) return;

      const user = JSON.parse(userStr);
      const correo = user.correo;

      const { supabase } = await import('../../config/supabase');

      // Obtener el usuario
      const { data: usuario } = await supabase
        .from('usuarios')
        .select('id')
        .eq('correo', correo)
        .single();

      if (!usuario) return;

      // Obtener el profesor
      const { data: profesor } = await supabase
        .from('profesor')
        .select('id')
        .eq('usuario_id', usuario.id)
        .single();

      if (!profesor) return;

      // Obtener grupos del profesor
      const { data: grupos } = await supabase
        .from('grupo')
        .select(`
          id,
          semestre,
          curso:curso_id (
            codigo,
            nombre
          )
        `)
        .eq('profesor_id', profesor.id);

      setGruposDisponibles(grupos || []);
    } catch (err) {
      console.error('Error al cargar grupos:', err);
    }
  };

  const handleEditClick = (activity) => {
    setEditingActivity(activity);
    setEditFormData({
      grupo_id: activity.grupo_id,
      titulo: activity.titulo,
      descripcion: activity.descripcion,
      fecha_entrega: activity.fecha_entrega?.split('T')[0],
      tipo: activity.tipo || 'Tarea',
      prioridad: activity.prioridad || 'Media',
      estado: activity.estado || 'Programada',
      porcentaje: activity.porcentaje || 0
    });
    setShowEditModal(true);
  };

  const handleEditFormChange = (field, value) => {
    setEditFormData(prev => ({
      ...prev,
      [field]: value
    }));
  };

  const handleSaveEdit = async () => {
    try {
      setMutationLoading(true);
      // Asegurarse de que la fecha esté en formato ISO
      const dataToSave = {
        ...editFormData,
        // Use midday to avoid timezone shifts when stored as timestamptz
        fecha_entrega: `${editFormData.fecha_entrega}T12:00:00`
      };
      
      await activitiesApi.update(editingActivity.id, dataToSave);
      alert('Actividad actualizada correctamente');
      setShowEditModal(false);
      setEditingActivity(null);
      await loadActivities();
    } catch (error) {
      alert(`Error al actualizar actividad: ${error.message}`);
    } finally {
      setMutationLoading(false);
    }
  };

  // Asegurar que activities sea un array antes de usar filter
  const activitiesArray = activities || [];

  const filteredAndSortedActivities = activitiesArray
    .filter(activity => {
      // Mapear estados de BD a estados del filtro
      const estadoMap = {
        'Programada': 'pending',
        'Publicada': 'pending',
        'Abierta': 'in-progress',
        'Cerrada': 'completed',
        'Cancelada': 'cancelled'
      };
      
      const prioridadMap = {
        'Alta': 'high',
        'Media': 'medium',
        'Baja': 'low'
      };

      const activityStatus = estadoMap[activity.estado] || 'pending';
      const activityPriority = prioridadMap[activity.prioridad] || 'medium';

      const statusMatch = filterStatus === 'all' || activityStatus === filterStatus;
      const priorityMatch = filterPriority === 'all' || activityPriority === filterPriority;
      
      return statusMatch && priorityMatch;
    })
    .sort((a, b) => {
      if (sortBy === 'dueDate') return new Date(a.fecha_entrega) - new Date(b.fecha_entrega);
      if (sortBy === 'priority') {
        const priorityOrder = { Alta: 3, Media: 2, Baja: 1 };
        return priorityOrder[b.prioridad] - priorityOrder[a.prioridad];
      }
      if (sortBy === 'status') return a.estado.localeCompare(b.estado);
      return 0;
    });

  const getStatusColor = (estado) => {
    switch (estado) {
      case 'Cerrada': return '#48bb78';
      case 'Abierta': return '#ed8936';
      case 'Publicada': return '#2b6cb0';
      case 'Programada': return '#4299e1';
      case 'Cancelada': return '#a0aec0';
      default: return '#a0aec0';
    }
  };

  const isCompleted = (estado) => {
    return estado === 'Completada' || estado === 'Cerrada';
  };

  const getPriorityColor = (prioridad) => {
    switch (prioridad) {
      case 'Alta': return '#f56565';
      case 'Media': return '#ed8936';
      case 'Baja': return '#48bb78';
      default: return '#a0aec0';
    }
  };

  const formatDate = (dateString) => {
    const d = new Date(dateString);
    return d.toLocaleDateString('es-ES', {
      day: 'numeric',
      month: 'short',
      year: 'numeric',
      timeZone: 'UTC'
    });
  };

  const getDaysUntilDue = (dueDate) => {
    const today = new Date();
    const due = new Date(dueDate);
    const diffTime = due - today;
    const diffDays = Math.ceil(diffTime / (1000 * 60 * 60 * 24));
    return diffDays;
  };

  const handleDeleteActivity = async (id, titulo) => {
    if (window.confirm(`¿Estás seguro de que quieres eliminar "${titulo}"?`)) {
      try {
        setMutationLoading(true);
        await activitiesApi.delete(id);
        await loadActivities(); // Recargar la lista
        alert('Actividad eliminada correctamente');
      } catch (error) {
        alert(`Error al eliminar actividad: ${error.message}`);
      } finally {
        setMutationLoading(false);
      }
    }
  };

<<<<<<< HEAD
  const handleMarkCompleted = async (activity) => {
    if (!activity || !activity.id) return;
    if (!window.confirm(`¿Marcar "${activity.titulo}" como completada?`)) return;
=======
  const handleViewActivity = (activity) => {
    setSelectedActivity(activity);
    setActiveTab('info');
  };

  const handleCloseDetails = () => {
    setSelectedActivity(null);
    setActiveTab('info');
  };

  const handleEditActivity = (activity) => {
    // Extraer fecha y hora si es timestamp completo
    const fechaObj = new Date(activity.fecha_entrega);
    const fecha = fechaObj.toISOString().split('T')[0];
    const hora = fechaObj.toTimeString().slice(0, 5);

    setEditFormData({
      titulo: activity.titulo,
      descripcion: activity.descripcion,
      fecha_entrega: fecha,
      hora_entrega: hora,
      tipo: activity.tipo,
      prioridad: activity.prioridad,
      porcentaje: activity.porcentaje || ''
    });
    setEditingActivity(activity);
    setEditErrors({});
  };

  const handleCloseEditModal = () => {
    setEditingActivity(null);
    setEditFormData({
      titulo: '',
      descripcion: '',
      fecha_entrega: '',
      hora_entrega: '',
      tipo: 'Tarea',
      prioridad: 'Media',
      porcentaje: ''
    });
    setEditErrors({});
  };

  const handleEditInputChange = (e) => {
    const { name, value } = e.target;
    setEditFormData(prev => ({
      ...prev,
      [name]: value
    }));

    if (editErrors[name]) {
      setEditErrors(prev => ({ ...prev, [name]: '' }));
    }
  };

  const validateEditForm = () => {
    const newErrors = {};

    if (!editFormData.titulo.trim()) {
      newErrors.titulo = 'El título es obligatorio';
    }

    if (!editFormData.fecha_entrega) {
      newErrors.fecha_entrega = 'La fecha de entrega es obligatoria';
    }

    if (!editFormData.descripcion.trim()) {
      newErrors.descripcion = 'La descripción es obligatoria';
    }

    if (editFormData.porcentaje && (editFormData.porcentaje < 0 || editFormData.porcentaje > 100)) {
      newErrors.porcentaje = 'El porcentaje debe estar entre 0 y 100';
    }

    setEditErrors(newErrors);
    return Object.keys(newErrors).length === 0;
  };

  const handleSubmitEdit = async (e) => {
    e.preventDefault();
    
    if (!validateEditForm()) {
      return;
    }
>>>>>>> 00c4ba0d

    try {
      setMutationLoading(true);

<<<<<<< HEAD
      const dataToUpdate = {
        grupo_id: activity.grupo_id,
        titulo: activity.titulo,
        descripcion: activity.descripcion,
        fecha_entrega: activity.fecha_entrega,
        tipo: activity.tipo || 'Tarea',
        prioridad: activity.prioridad || 'Media',
        estado: 'Cerrada',
        porcentaje: activity.porcentaje || 0.0
      };

      await activitiesApi.update(activity.id, dataToUpdate);
      alert('Actividad marcada como completada');
      await loadActivities();
    } catch (error) {
      alert(`Error al marcar como completada: ${error.message}`);
=======
      // Construir la fecha completa con hora
      let fechaCompleta = editFormData.fecha_entrega;
      if (editFormData.hora_entrega) {
        fechaCompleta = `${editFormData.fecha_entrega}T${editFormData.hora_entrega}:00`;
      } else {
        fechaCompleta = `${editFormData.fecha_entrega}T23:59:59`;
      }

      const updateData = {
        titulo: editFormData.titulo,
        descripcion: editFormData.descripcion,
        fecha_entrega: fechaCompleta,
        tipo: editFormData.tipo,
        prioridad: editFormData.prioridad,
        porcentaje: editFormData.porcentaje ? parseFloat(editFormData.porcentaje) : 0.0
      };

      await activitiesApi.update(editingActivity.id, updateData);
      
      alert('Actividad actualizada correctamente');
      handleCloseEditModal();
      await loadActivities(); // Recargar la lista
    } catch (err) {
      alert(`Error al actualizar actividad: ${err.message}`);
>>>>>>> 00c4ba0d
    } finally {
      setMutationLoading(false);
    }
  };

<<<<<<< HEAD
=======
  // Si hay una actividad seleccionada, mostrar vista de detalles
  if (selectedActivity) {
    return (
      <div className="actividades-container">
        <div className="activity-details-view">
          <div className="details-header">
            <button className="back-button" onClick={handleCloseDetails}>
              ← Volver a Actividades
            </button>
            <h1>{selectedActivity.titulo}</h1>
          </div>

          <div className="tabs-container">
            <div className="tabs">
              <button 
                className={`tab ${activeTab === 'info' ? 'active' : ''}`}
                onClick={() => setActiveTab('info')}
              >
                📋 Información
              </button>
              <button 
                className={`tab ${activeTab === 'entregas' ? 'active' : ''}`}
                onClick={() => setActiveTab('entregas')}
              >
                📝 Entregas y Calificaciones
              </button>
            </div>

            <div className="tab-content">
              {activeTab === 'info' ? (
                <div className="info-tab">
                  <div className="info-section">
                    <h3>Detalles de la Actividad</h3>
                    
                    <div className="info-grid">
                      <div className="info-item">
                        <label>Curso:</label>
                        <span>{selectedActivity.grupo?.curso?.nombre || 'Sin curso'}</span>
                      </div>
                      
                      <div className="info-item">
                        <label>Código:</label>
                        <span>{selectedActivity.grupo?.curso?.codigo || 'N/A'}</span>
                      </div>
                      
                      <div className="info-item">
                        <label>Semestre:</label>
                        <span>{selectedActivity.grupo?.semestre || 'N/A'}</span>
                      </div>
                      
                      <div className="info-item">
                        <label>Tipo:</label>
                        <span>{selectedActivity.tipo}</span>
                      </div>
                      
                      <div className="info-item">
                        <label>Prioridad:</label>
                        <span className={`priority-badge-inline ${selectedActivity.prioridad.toLowerCase()}`}>
                          {selectedActivity.prioridad}
                        </span>
                      </div>
                      
                      <div className="info-item">
                        <label>Estado:</label>
                        <span className="status-badge-inline">
                          {selectedActivity.estado}
                        </span>
                      </div>
                      
                      <div className="info-item">
                        <label>Fecha de Entrega:</label>
                        <span>{formatDate(selectedActivity.fecha_entrega)}</span>
                      </div>
                      
                      <div className="info-item">
                        <label>Porcentaje:</label>
                        <span>{selectedActivity.porcentaje}% de la nota final</span>
                      </div>
                    </div>

                    <div className="description-section">
                      <h4>Descripción:</h4>
                      <p>{selectedActivity.descripcion}</p>
                    </div>
                  </div>
                </div>
              ) : (
                <CalificarEntregas 
                  actividadId={selectedActivity.id}
                  actividadTitulo={selectedActivity.titulo}
                />
              )}
            </div>
          </div>
        </div>
      </div>
    );
  }

>>>>>>> 00c4ba0d
  if (loading) {
    return (
      <div className="actividades-container">
        <div className="loading-state">
          <div className="spinner"></div>
          <p>Cargando actividades...</p>
        </div>
      </div>
    );
  }

  if (error) {
    return (
      <div className="actividades-container">
        <div className="error-state">
          <h2>Error al cargar actividades</h2>
          <p>{error.message}</p>
          <button onClick={loadActivities} className="retry-button">
            Reintentar
          </button>
        </div>
      </div>
    );
  }

  return (
    <div className="actividades-container">
      <header className="actividades-header">
        <div className="header-content">
          <h1>Mis Actividades</h1>
          <p>Gestiona y organiza todas tus tareas académicas</p>
        </div>
        <Link
          to="/crear-actividad"
          className="create-activity-btn"
        >
          + Nueva Actividad
        </Link>
      </header>

      <div className="controls-section">
        <div className="filters">
          <select
            value={filterStatus}
            onChange={(e) => setFilterStatus(e.target.value)}
            className="filter-select"
          >
            <option value="all">Todos los estados</option>
            <option value="pending">Pendientes</option>
            <option value="in-progress">En progreso</option>
            <option value="completed">Completadas</option>
          </select>

          <select
            value={filterPriority}
            onChange={(e) => setFilterPriority(e.target.value)}
            className="filter-select"
          >
            <option value="all">Todas las prioridades</option>
            <option value="high">Alta prioridad</option>
            <option value="medium">Prioridad media</option>
            <option value="low">Baja prioridad</option>
          </select>

          <select
            value={sortBy}
            onChange={(e) => setSortBy(e.target.value)}
            className="filter-select"
          >
            <option value="dueDate">Ordenar por fecha</option>
            <option value="priority">Ordenar por prioridad</option>
            <option value="status">Ordenar por estado</option>
          </select>
        </div>

        <div className="view-options">
          <button className="view-btn active">📋 Lista</button>
          <button className="view-btn">📅 Calendario</button>
          <button className="view-btn">📊 Kanban</button>
        </div>
      </div>

      <div className="activities-stats">
        <div className="stat-card">
          <div className="stat-number">{activities.filter(a => a.estado === 'Programada').length}</div>
          <div className="stat-label">Pendientes</div>
        </div>
        <div className="stat-card">
          <div className="stat-number">{activities.filter(a => a.estado === 'Abierta').length}</div>
          <div className="stat-label">En Progreso</div>
        </div>
        <div className="stat-card">
          <div className="stat-number">{activities.filter(a => isCompleted(a.estado)).length}</div>
          <div className="stat-label">Completadas</div>
        </div>
        <div className="stat-card">
          <div className="stat-number">{activities.filter(a => getDaysUntilDue(a.fecha_entrega) <= 3 && !isCompleted(a.estado)).length}</div>
          <div className="stat-label">Urgentes</div>
        </div>
      </div>

      <div className="activities-list">
        {filteredAndSortedActivities.map(activity => {
          const daysUntilDue = getDaysUntilDue(activity.fecha_entrega);
          const isOverdue = daysUntilDue < 0 && !isCompleted(activity.estado);
          const isUrgent = daysUntilDue <= 3 && daysUntilDue >= 0 && !isCompleted(activity.estado);

          return (
            <div key={activity.id} className={`activity-card ${activity.estado.toLowerCase().replace(' ', '-')} ${isOverdue ? 'overdue' : ''} ${isUrgent ? 'urgent' : ''}`}>
              <div className="activity-header">
                <div className="activity-title-section">
                  <h3 className="activity-title">{activity.titulo}</h3>
                  <span className="activity-subject">{activity.grupo?.curso?.nombre || 'Sin curso'}</span>
                </div>
                <div className="activity-badges">
                  <span 
                    className="priority-badge" 
                    style={{ backgroundColor: getPriorityColor(activity.prioridad) }}
                  >
                    {activity.prioridad}
                  </span>
                  <span 
                    className="status-badge"
                    style={{ backgroundColor: getStatusColor(activity.estado) }}
                  >
                    {activity.estado}
                  </span>
                </div>
              </div>

              <p className="activity-description">{activity.descripcion}</p>

              <div className="activity-footer">
                <div className="activity-dates">
                  <div className="due-date">
                    <span className="date-label">Vence:</span>
                    <span className={`date-value ${isOverdue ? 'overdue' : isUrgent ? 'urgent' : ''}`}>
                      {formatDate(activity.fecha_entrega)}
                      {isOverdue && ` (${Math.abs(daysUntilDue)} días atrasado)`}
                      {isUrgent && ` (${daysUntilDue} días restantes)`}
                    </span>
                  </div>
                  {activity.tipo && (
                    <div className="activity-type">
                      <span className="type-badge">{activity.tipo}</span>
                    </div>
                  )}
                </div>

                <div className="activity-actions">
                  <button 
                    className="action-btn edit"
<<<<<<< HEAD
                    onClick={() => handleEditClick(activity)}
=======
                    onClick={() => handleEditActivity(activity)}
>>>>>>> 00c4ba0d
                    title="Editar actividad"
                  >
                    ✏️
                  </button>
<<<<<<< HEAD
                  <button className="action-btn view" title="Ver detalles">👁️</button>
=======
                  <button 
                    className="action-btn view"
                    onClick={() => handleViewActivity(activity)}
                    title="Ver detalles y calificar"
                  >
                    👁️
                  </button>
>>>>>>> 00c4ba0d
                  <button 
                    className="action-btn delete"
                    onClick={() => handleDeleteActivity(activity.id, activity.titulo)}
                    disabled={mutationLoading}
                    title="Eliminar actividad"
                  >
                    🗑️
                  </button>
                  {!isCompleted(activity.estado) && (
                    <button
                      className="action-btn complete"
                      title="Marcar como completada"
                      onClick={() => handleMarkCompleted(activity)}
                      disabled={mutationLoading}
                    >
                      ✅
                    </button>
                  )}
                </div>
              </div>
            </div>
          );
        })}
      </div>

      {filteredAndSortedActivities.length === 0 && (
        <div className="no-activities">
          <div className="no-activities-icon">📝</div>
          <h3>No hay actividades que mostrar</h3>
          <p>Ajusta los filtros o crea una nueva actividad para comenzar.</p>
        </div>
      )}

      {/* Modal de Edición */}
<<<<<<< HEAD
      {showEditModal && editingActivity && (
        <div className="modal-overlay" onClick={() => setShowEditModal(false)}>
          <div className="edit-modal" onClick={e => e.stopPropagation()}>
            <div className="modal-header">
              <h2>Editar Actividad</h2>
              <button 
                className="close-btn"
                onClick={() => setShowEditModal(false)}
              >
                ✕
              </button>
            </div>

            <div className="modal-body">
              <div className="form-group">
                <label>Grupo</label>
                <select 
                  value={editFormData.grupo_id || ''}
                  onChange={(e) => handleEditFormChange('grupo_id', parseInt(e.target.value))}
                >
                  <option value="">Selecciona un grupo</option>
                  {gruposDisponibles.map(grupo => (
                    <option key={grupo.id} value={grupo.id}>
                      {grupo.curso?.nombre} - Grupo {grupo.semestre}
                    </option>
                  ))}
                </select>
              </div>

              <div className="form-group">
                <label>Título</label>
                <input 
                  type="text"
                  value={editFormData.titulo || ''}
                  onChange={(e) => handleEditFormChange('titulo', e.target.value)}
                  placeholder="Título de la actividad"
                />
              </div>

              <div className="form-group">
                <label>Descripción</label>
                <textarea 
                  value={editFormData.descripcion || ''}
                  onChange={(e) => handleEditFormChange('descripcion', e.target.value)}
                  placeholder="Descripción detallada"
                  rows="4"
                />
              </div>

              <div className="form-group">
                <label>Fecha de Entrega</label>
                <input 
                  type="date"
                  value={editFormData.fecha_entrega || ''}
                  onChange={(e) => handleEditFormChange('fecha_entrega', e.target.value)}
                />
=======
      {editingActivity && (
        <div className="modal-overlay" onClick={handleCloseEditModal}>
          <div className="modal-content edit-modal" onClick={(e) => e.stopPropagation()}>
            <div className="modal-header">
              <h3>✏️ Editar Actividad</h3>
              <button className="modal-close" onClick={handleCloseEditModal}>×</button>
            </div>

            <form onSubmit={handleSubmitEdit} className="edit-form">
              <div className="form-group">
                <label htmlFor="edit-titulo">Título *</label>
                <input
                  type="text"
                  id="edit-titulo"
                  name="titulo"
                  value={editFormData.titulo}
                  onChange={handleEditInputChange}
                  className={editErrors.titulo ? 'error' : ''}
                  placeholder="Título de la actividad"
                />
                {editErrors.titulo && <span className="error-message">{editErrors.titulo}</span>}
              </div>

              <div className="form-group">
                <label htmlFor="edit-descripcion">Descripción *</label>
                <textarea
                  id="edit-descripcion"
                  name="descripcion"
                  value={editFormData.descripcion}
                  onChange={handleEditInputChange}
                  className={editErrors.descripcion ? 'error' : ''}
                  rows="4"
                  placeholder="Descripción de la actividad"
                />
                {editErrors.descripcion && <span className="error-message">{editErrors.descripcion}</span>}
              </div>

              <div className="form-row">
                <div className="form-group">
                  <label htmlFor="edit-fecha">Fecha de Entrega *</label>
                  <input
                    type="date"
                    id="edit-fecha"
                    name="fecha_entrega"
                    value={editFormData.fecha_entrega}
                    onChange={handleEditInputChange}
                    className={editErrors.fecha_entrega ? 'error' : ''}
                  />
                  {editErrors.fecha_entrega && <span className="error-message">{editErrors.fecha_entrega}</span>}
                </div>

                <div className="form-group">
                  <label htmlFor="edit-hora">Hora</label>
                  <input
                    type="time"
                    id="edit-hora"
                    name="hora_entrega"
                    value={editFormData.hora_entrega}
                    onChange={handleEditInputChange}
                  />
                </div>
>>>>>>> 00c4ba0d
              </div>

              <div className="form-row">
                <div className="form-group">
<<<<<<< HEAD
                  <label>Tipo</label>
                  <select 
                    value={editFormData.tipo || 'Tarea'}
                    onChange={(e) => handleEditFormChange('tipo', e.target.value)}
=======
                  <label htmlFor="edit-tipo">Tipo</label>
                  <select
                    id="edit-tipo"
                    name="tipo"
                    value={editFormData.tipo}
                    onChange={handleEditInputChange}
>>>>>>> 00c4ba0d
                  >
                    <option value="Tarea">Tarea</option>
                    <option value="Examen">Examen</option>
                    <option value="Proyecto">Proyecto</option>
                    <option value="Presentacion">Presentación</option>
                    <option value="Laboratorio">Laboratorio</option>
                    <option value="Ensayo">Ensayo</option>
                  </select>
                </div>

                <div className="form-group">
<<<<<<< HEAD
                  <label>Prioridad</label>
                  <select 
                    value={editFormData.prioridad || 'Media'}
                    onChange={(e) => handleEditFormChange('prioridad', e.target.value)}
=======
                  <label htmlFor="edit-prioridad">Prioridad</label>
                  <select
                    id="edit-prioridad"
                    name="prioridad"
                    value={editFormData.prioridad}
                    onChange={handleEditInputChange}
>>>>>>> 00c4ba0d
                  >
                    <option value="Baja">Baja</option>
                    <option value="Media">Media</option>
                    <option value="Alta">Alta</option>
                  </select>
                </div>

                <div className="form-group">
<<<<<<< HEAD
                  <label>Estado</label>
                  <select 
                    value={editFormData.estado || 'Programada'}
                    onChange={(e) => handleEditFormChange('estado', e.target.value)}
                  >
                    <option value="Programada">Programada</option>
                    <option value="Publicada">Publicada</option>
                    <option value="Abierta">Abierta</option>
                    <option value="Cerrada">Cerrada</option>
                    <option value="Cancelada">Cancelada</option>
                  </select>
                </div>
              </div>

              <div className="form-group">
                <label>Porcentaje (% de calificación)</label>
                <input 
                  type="number"
                  min="0"
                  max="100"
                  value={editFormData.porcentaje || 0}
                  onChange={(e) => handleEditFormChange('porcentaje', parseFloat(e.target.value))}
                  placeholder="0"
                />
              </div>
            </div>

            <div className="modal-footer">
              <button 
                className="btn-cancel"
                onClick={() => setShowEditModal(false)}
              >
                Cancelar
              </button>
              <button 
                className="btn-save"
                onClick={handleSaveEdit}
                disabled={mutationLoading}
              >
                {mutationLoading ? 'Guardando...' : 'Guardar Cambios'}
              </button>
            </div>
=======
                  <label htmlFor="edit-porcentaje">Porcentaje (%)</label>
                  <input
                    type="number"
                    id="edit-porcentaje"
                    name="porcentaje"
                    value={editFormData.porcentaje}
                    onChange={handleEditInputChange}
                    min="0"
                    max="100"
                    step="0.01"
                    placeholder="0-100"
                    className={editErrors.porcentaje ? 'error' : ''}
                  />
                  {editErrors.porcentaje && <span className="error-message">{editErrors.porcentaje}</span>}
                </div>
              </div>

              <div className="modal-actions">
                <button type="button" className="btn-cancel" onClick={handleCloseEditModal}>
                  Cancelar
                </button>
                <button type="submit" className="btn-submit" disabled={mutationLoading}>
                  {mutationLoading ? '⏳ Guardando...' : '💾 Guardar Cambios'}
                </button>
              </div>
            </form>
>>>>>>> 00c4ba0d
          </div>
        </div>
      )}
    </div>
  );
};

export default Actividades;<|MERGE_RESOLUTION|>--- conflicted
+++ resolved
@@ -16,13 +16,6 @@
   const [error, setError] = useState(null);
   const [mutationLoading, setMutationLoading] = useState(false);
   
-<<<<<<< HEAD
-  // Estados para el modal de edición
-  const [showEditModal, setShowEditModal] = useState(false);
-  const [editingActivity, setEditingActivity] = useState(null);
-  const [editFormData, setEditFormData] = useState({});
-  const [gruposDisponibles, setGruposDisponibles] = useState([]);
-=======
   // Estado para ver detalles de actividad
   const [selectedActivity, setSelectedActivity] = useState(null);
   const [activeTab, setActiveTab] = useState('info'); // 'info' o 'entregas'
@@ -39,7 +32,6 @@
     porcentaje: ''
   });
   const [editErrors, setEditErrors] = useState({});
->>>>>>> 00c4ba0d
 
   useEffect(() => {
     loadActivities();
@@ -261,250 +253,6 @@
     }
   };
 
-<<<<<<< HEAD
-  const handleMarkCompleted = async (activity) => {
-    if (!activity || !activity.id) return;
-    if (!window.confirm(`¿Marcar "${activity.titulo}" como completada?`)) return;
-=======
-  const handleViewActivity = (activity) => {
-    setSelectedActivity(activity);
-    setActiveTab('info');
-  };
-
-  const handleCloseDetails = () => {
-    setSelectedActivity(null);
-    setActiveTab('info');
-  };
-
-  const handleEditActivity = (activity) => {
-    // Extraer fecha y hora si es timestamp completo
-    const fechaObj = new Date(activity.fecha_entrega);
-    const fecha = fechaObj.toISOString().split('T')[0];
-    const hora = fechaObj.toTimeString().slice(0, 5);
-
-    setEditFormData({
-      titulo: activity.titulo,
-      descripcion: activity.descripcion,
-      fecha_entrega: fecha,
-      hora_entrega: hora,
-      tipo: activity.tipo,
-      prioridad: activity.prioridad,
-      porcentaje: activity.porcentaje || ''
-    });
-    setEditingActivity(activity);
-    setEditErrors({});
-  };
-
-  const handleCloseEditModal = () => {
-    setEditingActivity(null);
-    setEditFormData({
-      titulo: '',
-      descripcion: '',
-      fecha_entrega: '',
-      hora_entrega: '',
-      tipo: 'Tarea',
-      prioridad: 'Media',
-      porcentaje: ''
-    });
-    setEditErrors({});
-  };
-
-  const handleEditInputChange = (e) => {
-    const { name, value } = e.target;
-    setEditFormData(prev => ({
-      ...prev,
-      [name]: value
-    }));
-
-    if (editErrors[name]) {
-      setEditErrors(prev => ({ ...prev, [name]: '' }));
-    }
-  };
-
-  const validateEditForm = () => {
-    const newErrors = {};
-
-    if (!editFormData.titulo.trim()) {
-      newErrors.titulo = 'El título es obligatorio';
-    }
-
-    if (!editFormData.fecha_entrega) {
-      newErrors.fecha_entrega = 'La fecha de entrega es obligatoria';
-    }
-
-    if (!editFormData.descripcion.trim()) {
-      newErrors.descripcion = 'La descripción es obligatoria';
-    }
-
-    if (editFormData.porcentaje && (editFormData.porcentaje < 0 || editFormData.porcentaje > 100)) {
-      newErrors.porcentaje = 'El porcentaje debe estar entre 0 y 100';
-    }
-
-    setEditErrors(newErrors);
-    return Object.keys(newErrors).length === 0;
-  };
-
-  const handleSubmitEdit = async (e) => {
-    e.preventDefault();
-    
-    if (!validateEditForm()) {
-      return;
-    }
->>>>>>> 00c4ba0d
-
-    try {
-      setMutationLoading(true);
-
-<<<<<<< HEAD
-      const dataToUpdate = {
-        grupo_id: activity.grupo_id,
-        titulo: activity.titulo,
-        descripcion: activity.descripcion,
-        fecha_entrega: activity.fecha_entrega,
-        tipo: activity.tipo || 'Tarea',
-        prioridad: activity.prioridad || 'Media',
-        estado: 'Cerrada',
-        porcentaje: activity.porcentaje || 0.0
-      };
-
-      await activitiesApi.update(activity.id, dataToUpdate);
-      alert('Actividad marcada como completada');
-      await loadActivities();
-    } catch (error) {
-      alert(`Error al marcar como completada: ${error.message}`);
-=======
-      // Construir la fecha completa con hora
-      let fechaCompleta = editFormData.fecha_entrega;
-      if (editFormData.hora_entrega) {
-        fechaCompleta = `${editFormData.fecha_entrega}T${editFormData.hora_entrega}:00`;
-      } else {
-        fechaCompleta = `${editFormData.fecha_entrega}T23:59:59`;
-      }
-
-      const updateData = {
-        titulo: editFormData.titulo,
-        descripcion: editFormData.descripcion,
-        fecha_entrega: fechaCompleta,
-        tipo: editFormData.tipo,
-        prioridad: editFormData.prioridad,
-        porcentaje: editFormData.porcentaje ? parseFloat(editFormData.porcentaje) : 0.0
-      };
-
-      await activitiesApi.update(editingActivity.id, updateData);
-      
-      alert('Actividad actualizada correctamente');
-      handleCloseEditModal();
-      await loadActivities(); // Recargar la lista
-    } catch (err) {
-      alert(`Error al actualizar actividad: ${err.message}`);
->>>>>>> 00c4ba0d
-    } finally {
-      setMutationLoading(false);
-    }
-  };
-
-<<<<<<< HEAD
-=======
-  // Si hay una actividad seleccionada, mostrar vista de detalles
-  if (selectedActivity) {
-    return (
-      <div className="actividades-container">
-        <div className="activity-details-view">
-          <div className="details-header">
-            <button className="back-button" onClick={handleCloseDetails}>
-              ← Volver a Actividades
-            </button>
-            <h1>{selectedActivity.titulo}</h1>
-          </div>
-
-          <div className="tabs-container">
-            <div className="tabs">
-              <button 
-                className={`tab ${activeTab === 'info' ? 'active' : ''}`}
-                onClick={() => setActiveTab('info')}
-              >
-                📋 Información
-              </button>
-              <button 
-                className={`tab ${activeTab === 'entregas' ? 'active' : ''}`}
-                onClick={() => setActiveTab('entregas')}
-              >
-                📝 Entregas y Calificaciones
-              </button>
-            </div>
-
-            <div className="tab-content">
-              {activeTab === 'info' ? (
-                <div className="info-tab">
-                  <div className="info-section">
-                    <h3>Detalles de la Actividad</h3>
-                    
-                    <div className="info-grid">
-                      <div className="info-item">
-                        <label>Curso:</label>
-                        <span>{selectedActivity.grupo?.curso?.nombre || 'Sin curso'}</span>
-                      </div>
-                      
-                      <div className="info-item">
-                        <label>Código:</label>
-                        <span>{selectedActivity.grupo?.curso?.codigo || 'N/A'}</span>
-                      </div>
-                      
-                      <div className="info-item">
-                        <label>Semestre:</label>
-                        <span>{selectedActivity.grupo?.semestre || 'N/A'}</span>
-                      </div>
-                      
-                      <div className="info-item">
-                        <label>Tipo:</label>
-                        <span>{selectedActivity.tipo}</span>
-                      </div>
-                      
-                      <div className="info-item">
-                        <label>Prioridad:</label>
-                        <span className={`priority-badge-inline ${selectedActivity.prioridad.toLowerCase()}`}>
-                          {selectedActivity.prioridad}
-                        </span>
-                      </div>
-                      
-                      <div className="info-item">
-                        <label>Estado:</label>
-                        <span className="status-badge-inline">
-                          {selectedActivity.estado}
-                        </span>
-                      </div>
-                      
-                      <div className="info-item">
-                        <label>Fecha de Entrega:</label>
-                        <span>{formatDate(selectedActivity.fecha_entrega)}</span>
-                      </div>
-                      
-                      <div className="info-item">
-                        <label>Porcentaje:</label>
-                        <span>{selectedActivity.porcentaje}% de la nota final</span>
-                      </div>
-                    </div>
-
-                    <div className="description-section">
-                      <h4>Descripción:</h4>
-                      <p>{selectedActivity.descripcion}</p>
-                    </div>
-                  </div>
-                </div>
-              ) : (
-                <CalificarEntregas 
-                  actividadId={selectedActivity.id}
-                  actividadTitulo={selectedActivity.titulo}
-                />
-              )}
-            </div>
-          </div>
-        </div>
-      </div>
-    );
-  }
-
->>>>>>> 00c4ba0d
   if (loading) {
     return (
       <div className="actividades-container">
@@ -655,28 +403,8 @@
                 </div>
 
                 <div className="activity-actions">
-                  <button 
-                    className="action-btn edit"
-<<<<<<< HEAD
-                    onClick={() => handleEditClick(activity)}
-=======
-                    onClick={() => handleEditActivity(activity)}
->>>>>>> 00c4ba0d
-                    title="Editar actividad"
-                  >
-                    ✏️
-                  </button>
-<<<<<<< HEAD
-                  <button className="action-btn view" title="Ver detalles">👁️</button>
-=======
-                  <button 
-                    className="action-btn view"
-                    onClick={() => handleViewActivity(activity)}
-                    title="Ver detalles y calificar"
-                  >
-                    👁️
-                  </button>
->>>>>>> 00c4ba0d
+                  <button className="action-btn edit">✏️</button>
+                  <button className="action-btn view">👁️</button>
                   <button 
                     className="action-btn delete"
                     onClick={() => handleDeleteActivity(activity.id, activity.titulo)}
@@ -709,251 +437,6 @@
           <p>Ajusta los filtros o crea una nueva actividad para comenzar.</p>
         </div>
       )}
-
-      {/* Modal de Edición */}
-<<<<<<< HEAD
-      {showEditModal && editingActivity && (
-        <div className="modal-overlay" onClick={() => setShowEditModal(false)}>
-          <div className="edit-modal" onClick={e => e.stopPropagation()}>
-            <div className="modal-header">
-              <h2>Editar Actividad</h2>
-              <button 
-                className="close-btn"
-                onClick={() => setShowEditModal(false)}
-              >
-                ✕
-              </button>
-            </div>
-
-            <div className="modal-body">
-              <div className="form-group">
-                <label>Grupo</label>
-                <select 
-                  value={editFormData.grupo_id || ''}
-                  onChange={(e) => handleEditFormChange('grupo_id', parseInt(e.target.value))}
-                >
-                  <option value="">Selecciona un grupo</option>
-                  {gruposDisponibles.map(grupo => (
-                    <option key={grupo.id} value={grupo.id}>
-                      {grupo.curso?.nombre} - Grupo {grupo.semestre}
-                    </option>
-                  ))}
-                </select>
-              </div>
-
-              <div className="form-group">
-                <label>Título</label>
-                <input 
-                  type="text"
-                  value={editFormData.titulo || ''}
-                  onChange={(e) => handleEditFormChange('titulo', e.target.value)}
-                  placeholder="Título de la actividad"
-                />
-              </div>
-
-              <div className="form-group">
-                <label>Descripción</label>
-                <textarea 
-                  value={editFormData.descripcion || ''}
-                  onChange={(e) => handleEditFormChange('descripcion', e.target.value)}
-                  placeholder="Descripción detallada"
-                  rows="4"
-                />
-              </div>
-
-              <div className="form-group">
-                <label>Fecha de Entrega</label>
-                <input 
-                  type="date"
-                  value={editFormData.fecha_entrega || ''}
-                  onChange={(e) => handleEditFormChange('fecha_entrega', e.target.value)}
-                />
-=======
-      {editingActivity && (
-        <div className="modal-overlay" onClick={handleCloseEditModal}>
-          <div className="modal-content edit-modal" onClick={(e) => e.stopPropagation()}>
-            <div className="modal-header">
-              <h3>✏️ Editar Actividad</h3>
-              <button className="modal-close" onClick={handleCloseEditModal}>×</button>
-            </div>
-
-            <form onSubmit={handleSubmitEdit} className="edit-form">
-              <div className="form-group">
-                <label htmlFor="edit-titulo">Título *</label>
-                <input
-                  type="text"
-                  id="edit-titulo"
-                  name="titulo"
-                  value={editFormData.titulo}
-                  onChange={handleEditInputChange}
-                  className={editErrors.titulo ? 'error' : ''}
-                  placeholder="Título de la actividad"
-                />
-                {editErrors.titulo && <span className="error-message">{editErrors.titulo}</span>}
-              </div>
-
-              <div className="form-group">
-                <label htmlFor="edit-descripcion">Descripción *</label>
-                <textarea
-                  id="edit-descripcion"
-                  name="descripcion"
-                  value={editFormData.descripcion}
-                  onChange={handleEditInputChange}
-                  className={editErrors.descripcion ? 'error' : ''}
-                  rows="4"
-                  placeholder="Descripción de la actividad"
-                />
-                {editErrors.descripcion && <span className="error-message">{editErrors.descripcion}</span>}
-              </div>
-
-              <div className="form-row">
-                <div className="form-group">
-                  <label htmlFor="edit-fecha">Fecha de Entrega *</label>
-                  <input
-                    type="date"
-                    id="edit-fecha"
-                    name="fecha_entrega"
-                    value={editFormData.fecha_entrega}
-                    onChange={handleEditInputChange}
-                    className={editErrors.fecha_entrega ? 'error' : ''}
-                  />
-                  {editErrors.fecha_entrega && <span className="error-message">{editErrors.fecha_entrega}</span>}
-                </div>
-
-                <div className="form-group">
-                  <label htmlFor="edit-hora">Hora</label>
-                  <input
-                    type="time"
-                    id="edit-hora"
-                    name="hora_entrega"
-                    value={editFormData.hora_entrega}
-                    onChange={handleEditInputChange}
-                  />
-                </div>
->>>>>>> 00c4ba0d
-              </div>
-
-              <div className="form-row">
-                <div className="form-group">
-<<<<<<< HEAD
-                  <label>Tipo</label>
-                  <select 
-                    value={editFormData.tipo || 'Tarea'}
-                    onChange={(e) => handleEditFormChange('tipo', e.target.value)}
-=======
-                  <label htmlFor="edit-tipo">Tipo</label>
-                  <select
-                    id="edit-tipo"
-                    name="tipo"
-                    value={editFormData.tipo}
-                    onChange={handleEditInputChange}
->>>>>>> 00c4ba0d
-                  >
-                    <option value="Tarea">Tarea</option>
-                    <option value="Examen">Examen</option>
-                    <option value="Proyecto">Proyecto</option>
-                    <option value="Presentacion">Presentación</option>
-                    <option value="Laboratorio">Laboratorio</option>
-                    <option value="Ensayo">Ensayo</option>
-                  </select>
-                </div>
-
-                <div className="form-group">
-<<<<<<< HEAD
-                  <label>Prioridad</label>
-                  <select 
-                    value={editFormData.prioridad || 'Media'}
-                    onChange={(e) => handleEditFormChange('prioridad', e.target.value)}
-=======
-                  <label htmlFor="edit-prioridad">Prioridad</label>
-                  <select
-                    id="edit-prioridad"
-                    name="prioridad"
-                    value={editFormData.prioridad}
-                    onChange={handleEditInputChange}
->>>>>>> 00c4ba0d
-                  >
-                    <option value="Baja">Baja</option>
-                    <option value="Media">Media</option>
-                    <option value="Alta">Alta</option>
-                  </select>
-                </div>
-
-                <div className="form-group">
-<<<<<<< HEAD
-                  <label>Estado</label>
-                  <select 
-                    value={editFormData.estado || 'Programada'}
-                    onChange={(e) => handleEditFormChange('estado', e.target.value)}
-                  >
-                    <option value="Programada">Programada</option>
-                    <option value="Publicada">Publicada</option>
-                    <option value="Abierta">Abierta</option>
-                    <option value="Cerrada">Cerrada</option>
-                    <option value="Cancelada">Cancelada</option>
-                  </select>
-                </div>
-              </div>
-
-              <div className="form-group">
-                <label>Porcentaje (% de calificación)</label>
-                <input 
-                  type="number"
-                  min="0"
-                  max="100"
-                  value={editFormData.porcentaje || 0}
-                  onChange={(e) => handleEditFormChange('porcentaje', parseFloat(e.target.value))}
-                  placeholder="0"
-                />
-              </div>
-            </div>
-
-            <div className="modal-footer">
-              <button 
-                className="btn-cancel"
-                onClick={() => setShowEditModal(false)}
-              >
-                Cancelar
-              </button>
-              <button 
-                className="btn-save"
-                onClick={handleSaveEdit}
-                disabled={mutationLoading}
-              >
-                {mutationLoading ? 'Guardando...' : 'Guardar Cambios'}
-              </button>
-            </div>
-=======
-                  <label htmlFor="edit-porcentaje">Porcentaje (%)</label>
-                  <input
-                    type="number"
-                    id="edit-porcentaje"
-                    name="porcentaje"
-                    value={editFormData.porcentaje}
-                    onChange={handleEditInputChange}
-                    min="0"
-                    max="100"
-                    step="0.01"
-                    placeholder="0-100"
-                    className={editErrors.porcentaje ? 'error' : ''}
-                  />
-                  {editErrors.porcentaje && <span className="error-message">{editErrors.porcentaje}</span>}
-                </div>
-              </div>
-
-              <div className="modal-actions">
-                <button type="button" className="btn-cancel" onClick={handleCloseEditModal}>
-                  Cancelar
-                </button>
-                <button type="submit" className="btn-submit" disabled={mutationLoading}>
-                  {mutationLoading ? '⏳ Guardando...' : '💾 Guardar Cambios'}
-                </button>
-              </div>
-            </form>
->>>>>>> 00c4ba0d
-          </div>
-        </div>
-      )}
     </div>
   );
 };
